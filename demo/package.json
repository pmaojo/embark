--- conflicted
+++ resolved
@@ -10,11 +10,7 @@
   "license": "ISC",
   "homepage": "",
   "devDependencies": {
-<<<<<<< HEAD
-    "embark": "^2.1.4",
-=======
     "embark": "^2.4.0",
->>>>>>> 71121cdc
     "mocha": "^2.2.5"
   }
 }