const fs = require('../../core/fs');
const utils = require('../../utils/utils');
const ProcessLauncher = require('../../process/processLauncher');
const constants = require('../../constants');

class StorageProcessesLauncher {
  constructor(options) {
    this.logger = options.logger;
    this.events = options.events;
    this.storageConfig = options.storageConfig;
    this.webServerConfig = options.webServerConfig;
    this.blockchainConfig = options.blockchainConfig;
    this.processes = {};

    this.cors = this.buildCors();

    this.events.on('exit', () => {
      Object.keys(this.processes).forEach(processName => {
        this.processes[processName].send('exit');
      });
    });
  }

<<<<<<< HEAD
  buildCors(storageName)
=======
  buildCors()
>>>>>>> d29b033a
  {
    let corsParts = [];
    // add our webserver CORS
    if(this.webServerConfig.enabled){
      if (this.webServerConfig && this.webServerConfig.host) {
<<<<<<< HEAD
        corsParts.push(utils.buildUrlFromConfig(this.webServerConfig));
=======
        let port = this.webServerConfig.port ? `:${this.webServerConfig.port}` : '';
        corsParts.push(`${this.webServerConfig.protocol || 'http'}://${this.webServerConfig.host}${port}`);
>>>>>>> d29b033a
      }
      else corsParts.push('http://localhost:8000');
    }

    // add all dapp connection storage 
    if(this.storageConfig.enabled) {
      this.storageConfig.dappConnection.forEach(dappConn => {
<<<<<<< HEAD
        if(dappConn.provider === storageName) return; // do not add CORS URL for ourselves
=======
>>>>>>> d29b033a
        if(dappConn.getUrl || dappConn.host){
          
          // if getUrl is specified in the config, that needs to be included in cors
          // instead of the concatenated protocol://host:port
          if(dappConn.getUrl) {
            // remove /ipfs or /bzz: from getUrl if it's there
            let getUrlParts = dappConn.getUrl.split('/');
            getUrlParts = getUrlParts.slice(0, 3);
            corsParts.push(getUrlParts.join('/'));
          }
<<<<<<< HEAD
          // in case getUrl wasn't specified, use a built url
          else{
            corsParts.push(utils.buildUrlFromConfig(dappConn));
=======
          // use our modified getUrl or in case it wasn't specified, use a built url
          else{
            let port = dappConn.port ? `:${dappConn.port}` : '';
            corsParts.push(`${dappConn.protocol || 'http'}://${dappConn.host}${port}`);
>>>>>>> d29b033a
          }
        }
      });
    }

    if(this.blockchainConfig.enabled) {
      // add our rpc endpoints to CORS
      if(this.blockchainConfig.rpcHost && this.blockchainConfig.rpcPort){
        corsParts.push(`http://${this.blockchainConfig.rpcHost}:${this.blockchainConfig.rpcPort}`);
      }

      // add our ws endpoints to CORS
      if(this.blockchainConfig.wsRPC && this.blockchainConfig.wsHost && this.blockchainConfig.wsPort){
        corsParts.push(`ws://${this.blockchainConfig.wsHost}:${this.blockchainConfig.wsPort}`);
      }
    }
    return corsParts;
  }

  processExited(storageName, code) {
    this.logger.error(__(`Storage process for ${storageName} ended before the end of this process. Code: ${code}`));
  }

  launchProcess(storageName, callback) {
    const self = this;
    if (self.processes[storageName]) {
      return callback(__('Storage process already started'));
    }
    const filePath = utils.joinPath(__dirname, `./${storageName}.js`);
    fs.access(filePath, (err) => {
      if (err) {
        return callback(__('No process file for this storage type exists. Please start the process locally.'));
      }
      self.logger.info(__(`Starting ${storageName} process`).cyan);
      self.processes[storageName] = new ProcessLauncher({
        modulePath: filePath,
        logger: self.logger,
        events: self.events,
        silent: self.logger.logLevel !== 'trace',
        exitCallback: self.processExited.bind(this, storageName)
      });
      self.processes[storageName].send({
        action: constants.blockchain.init, options: {
          storageConfig: self.storageConfig,
<<<<<<< HEAD
          cors: self.buildCors(storageName)
=======
          cors: self.cors
>>>>>>> d29b033a
        }
      });

      self.processes[storageName].on('result', constants.storage.initiated, (msg) => {
        if (msg.error) {
          self.processes[storageName].disconnect();
          delete self.processes[storageName];
          return callback(msg.error);
        }
        self.logger.info(__(`${storageName} process started`).cyan);
        callback();
      });
    });
  }
}

module.exports = StorageProcessesLauncher;<|MERGE_RESOLUTION|>--- conflicted
+++ resolved
@@ -21,22 +21,13 @@
     });
   }
 
-<<<<<<< HEAD
   buildCors(storageName)
-=======
-  buildCors()
->>>>>>> d29b033a
   {
     let corsParts = [];
     // add our webserver CORS
     if(this.webServerConfig.enabled){
       if (this.webServerConfig && this.webServerConfig.host) {
-<<<<<<< HEAD
         corsParts.push(utils.buildUrlFromConfig(this.webServerConfig));
-=======
-        let port = this.webServerConfig.port ? `:${this.webServerConfig.port}` : '';
-        corsParts.push(`${this.webServerConfig.protocol || 'http'}://${this.webServerConfig.host}${port}`);
->>>>>>> d29b033a
       }
       else corsParts.push('http://localhost:8000');
     }
@@ -44,10 +35,7 @@
     // add all dapp connection storage 
     if(this.storageConfig.enabled) {
       this.storageConfig.dappConnection.forEach(dappConn => {
-<<<<<<< HEAD
         if(dappConn.provider === storageName) return; // do not add CORS URL for ourselves
-=======
->>>>>>> d29b033a
         if(dappConn.getUrl || dappConn.host){
           
           // if getUrl is specified in the config, that needs to be included in cors
@@ -58,16 +46,9 @@
             getUrlParts = getUrlParts.slice(0, 3);
             corsParts.push(getUrlParts.join('/'));
           }
-<<<<<<< HEAD
           // in case getUrl wasn't specified, use a built url
           else{
             corsParts.push(utils.buildUrlFromConfig(dappConn));
-=======
-          // use our modified getUrl or in case it wasn't specified, use a built url
-          else{
-            let port = dappConn.port ? `:${dappConn.port}` : '';
-            corsParts.push(`${dappConn.protocol || 'http'}://${dappConn.host}${port}`);
->>>>>>> d29b033a
           }
         }
       });
@@ -112,11 +93,7 @@
       self.processes[storageName].send({
         action: constants.blockchain.init, options: {
           storageConfig: self.storageConfig,
-<<<<<<< HEAD
           cors: self.buildCors(storageName)
-=======
-          cors: self.cors
->>>>>>> d29b033a
         }
       });
 
