class ABIGenerator {
  constructor(options) {
    this.blockchainConfig = options.blockchainConfig || {};
    this.storageConfig = options.storageConfig || {};
    this.communicationConfig = options.communicationConfig || {};
    this.contractsManager = options.contractsManager;
    this.rpcHost = options.blockchainConfig && options.blockchainConfig.rpcHost;
    this.rpcPort = options.blockchainConfig && options.blockchainConfig.rpcPort;
    this.plugins = options.plugins;
  }

<<<<<<< HEAD
  result += "\nvar whenEnvIsLoaded = function(cb) {";
  result += "\n  if (typeof window !== 'undefined' && window !== null) {";
  result += "\n      window.addEventListener('load', cb);";
  result += "\n  } else {";
  result += "\n    cb();";
  result += "\n  }";
  result += "\n}";

  if (this.plugins) {
    providerPlugins = this.plugins.getPluginsFor('clientWeb3Provider');
  }

  if (this.plugins && providerPlugins.length > 0) {
    providerPlugins.forEach(function(plugin) {
      result += plugin.generateProvider(self) + "\n";
    });
  } else {
    result += "\nwhenEnvIsLoaded(function() {";
    result += "\nif (typeof web3 !== 'undefined' && typeof Web3 !== 'undefined') {";
    result += '\n\tweb3 = new Web3(web3.currentProvider);';
    result += "\n} else if (typeof Web3 !== 'undefined') {";
    result += '\n\tweb3 = new Web3(new Web3.providers.HttpProvider("http://' + this.rpcHost + ':' + this.rpcPort + '"));';
    result += '\n}';
    result += "\nweb3.eth.defaultAccount = web3.eth.accounts[0];";
    result += '\n})';
  }
=======
  generateProvider() {
    let self = this;
    let result = "";
    let providerPlugins;

    if (self.blockchainConfig === {} || self.blockchainConfig.enabled === false) {
      return "";
    }
>>>>>>> b32cef96

    result += "\nvar whenEnvIsLoaded = function(cb) {";
    result += "\n  if (typeof document !== 'undefined' && document !== null) {";
    result += "\n      document.addEventListener('DOMContentLoaded', cb);";
    result += "\n  } else {";
    result += "\n    cb();";
    result += "\n  }";
    result += "\n}";

    if (this.plugins) {
      providerPlugins = this.plugins.getPluginsFor('clientWeb3Provider');
    }

    if (this.plugins && providerPlugins.length > 0) {
      providerPlugins.forEach(function(plugin) {
        result += plugin.generateProvider(self) + "\n";
      });
    } else {
      result += "\nwhenEnvIsLoaded(function() {";
      result += "\nif (typeof web3 !== 'undefined' && typeof Web3 !== 'undefined') {";
      result += '\n\tweb3 = new Web3(web3.currentProvider);';
      result += "\n} else if (typeof Web3 !== 'undefined') {";
      result += '\n\tweb3 = new Web3(new Web3.providers.HttpProvider("http://' + this.rpcHost + ':' + this.rpcPort + '"));';
      result += '\n}';
      result += "\nweb3.eth.defaultAccount = web3.eth.accounts[0];";
      result += '\n})';
    }

    return result;
  }

  generateContracts(useEmbarkJS) {
    let self = this;
    let result = "\n";
    let contractsPlugins;

    if (self.blockchainConfig === {} || self.blockchainConfig.enabled === false) {
      return "";
    }

<<<<<<< HEAD
      // TODO: refactor this
      result += "\nvar whenEnvIsLoaded = function(cb) {";
      result += "\n  if (typeof window !== 'undefined' && window !== null) {";
      result += "\n      window.addEventListener('load', cb);";
      result += "\n  } else {";
      result += "\n    cb();";
      result += "\n  }";
      result += "\n}";

      result += "\nwhenEnvIsLoaded(function() {";
      if (useEmbarkJS) {
        result += "\n" + className + " = new EmbarkJS.Contract({abi: " + abi + ", address: '" + contract.deployedAddress + "', code: '" + contract.code + "', gasEstimates: " + gasEstimates + "});";
      } else {
        result += "\n" + className + "Abi = " + abi + ";";
        result += "\n" + className + "Contract = web3.eth.contract(" + className + "Abi);";
        result += "\n" + className + " = " + className + "Contract.at('" + contract.deployedAddress + "');";
=======
    if (this.plugins) {
      contractsPlugins = this.plugins.getPluginsFor('contractGeneration');
    }

    if (this.plugins && contractsPlugins.length > 0) {
      contractsPlugins.forEach(function (plugin) {
        result += plugin.generateContracts({contracts: self.contractsManager.contracts});
      });
    } else {
      for (let className in this.contractsManager.contracts) {
        let contract = this.contractsManager.contracts[className];

        let abi = JSON.stringify(contract.abiDefinition);
        let gasEstimates = JSON.stringify(contract.gasEstimates);

        // TODO: refactor this
        result += "\nif (whenEnvIsLoaded === undefined) {";
        result += "\n  var whenEnvIsLoaded = function(cb) {";
        result += "\n    if (typeof document !== 'undefined' && document !== null) {";
        result += "\n        document.addEventListener('DOMContentLoaded', cb);";
        result += "\n    } else {";
        result += "\n      cb();";
        result += "\n    }";
        result += "\n  }";
        result += "\n}";

        result += "\nwhenEnvIsLoaded(function() {";
        if (useEmbarkJS) {
          result += "\n" + className + " = new EmbarkJS.Contract({abi: " + abi + ", address: '" + contract.deployedAddress + "', code: '" + contract.code + "', gasEstimates: " + gasEstimates + "});";
        } else {
          result += "\n" + className + "Abi = " + abi + ";";
          result += "\n" + className + "Contract = web3.eth.contract(" + className + "Abi);";
          result += "\n" + className + " = " + className + "Contract.at('" + contract.deployedAddress + "');";
        }
        result += '\n});';
>>>>>>> b32cef96
      }
      result += '\n});';
    }

    return result;
  }

  generateStorageInitialization(useEmbarkJS) {
    let self = this;
    let result = "\n";

    if (!useEmbarkJS || self.storageConfig === {}) return "";

    if (self.storageConfig.provider === 'ipfs' && self.storageConfig.enabled === true) {
      result += "\nEmbarkJS.Storage.setProvider('" + self.storageConfig.provider + "', {server: '" + self.storageConfig.host + "', port: '" + self.storageConfig.port + "'});";
    }

    return result;
  }

  generateCommunicationInitialization(useEmbarkJS) {
    let self = this;
    let result = "\n";

    if (!useEmbarkJS || self.communicationConfig === {}) return "";

    if (self.communicationConfig.provider === 'whisper' && self.communicationConfig.enabled === true) {
      result += "\nEmbarkJS.Messages.setProvider('" + self.communicationConfig.provider + "');";
    } else if (self.communicationConfig.provider === 'orbit' && self.communicationConfig.enabled === true) {
      if (self.communicationConfig.host === undefined && self.communicationConfig.port === undefined) {
        result += "\nEmbarkJS.Messages.setProvider('" + self.communicationConfig.provider + "');";
      } else {
        result += "\nEmbarkJS.Messages.setProvider('" + self.communicationConfig.provider + "', {server: '" + self.communicationConfig.host + "', port: '" + self.communicationConfig.port + "'});";
      }
    }

    return result;
  }

  generateABI(options) {
    let result = "";

    result += this.generateProvider();
    result += this.generateContracts(options.useEmbarkJS);
    result += this.generateStorageInitialization(options.useEmbarkJS);
    result += this.generateCommunicationInitialization(options.useEmbarkJS);

    return result;
  }

  generateContractsJSON() {
    let contracts = {};

    for (let className in this.contractsManager.contracts) {
      let contract = this.contractsManager.contracts[className];
      let contractJSON = {};

      let abi = JSON.stringify(contract.abiDefinition);
      let gasEstimates = JSON.stringify(contract.gasEstimates);

      contractJSON.contract_name = className;
      contractJSON.code = contract.code;
      contractJSON.runtime_bytecode = contract.runtimeBytecode;
      contractJSON.real_runtime_bytecode = contract.realRuntimeBytecode;
      contractJSON.swarm_hash = contract.swarmHash;
      contractJSON.gas_estimates = contract.gasEstimates;
      contractJSON.function_hashes = contract.functionHashes;
      contractJSON.abi = contract.abiDefinition;

      contracts[className] = contractJSON;
    }

    return contracts;
  }
}

module.exports = ABIGenerator;<|MERGE_RESOLUTION|>--- conflicted
+++ resolved
@@ -9,34 +9,6 @@
     this.plugins = options.plugins;
   }
 
-<<<<<<< HEAD
-  result += "\nvar whenEnvIsLoaded = function(cb) {";
-  result += "\n  if (typeof window !== 'undefined' && window !== null) {";
-  result += "\n      window.addEventListener('load', cb);";
-  result += "\n  } else {";
-  result += "\n    cb();";
-  result += "\n  }";
-  result += "\n}";
-
-  if (this.plugins) {
-    providerPlugins = this.plugins.getPluginsFor('clientWeb3Provider');
-  }
-
-  if (this.plugins && providerPlugins.length > 0) {
-    providerPlugins.forEach(function(plugin) {
-      result += plugin.generateProvider(self) + "\n";
-    });
-  } else {
-    result += "\nwhenEnvIsLoaded(function() {";
-    result += "\nif (typeof web3 !== 'undefined' && typeof Web3 !== 'undefined') {";
-    result += '\n\tweb3 = new Web3(web3.currentProvider);';
-    result += "\n} else if (typeof Web3 !== 'undefined') {";
-    result += '\n\tweb3 = new Web3(new Web3.providers.HttpProvider("http://' + this.rpcHost + ':' + this.rpcPort + '"));';
-    result += '\n}';
-    result += "\nweb3.eth.defaultAccount = web3.eth.accounts[0];";
-    result += '\n})';
-  }
-=======
   generateProvider() {
     let self = this;
     let result = "";
@@ -45,7 +17,6 @@
     if (self.blockchainConfig === {} || self.blockchainConfig.enabled === false) {
       return "";
     }
->>>>>>> b32cef96
 
     result += "\nvar whenEnvIsLoaded = function(cb) {";
     result += "\n  if (typeof document !== 'undefined' && document !== null) {";
@@ -86,24 +57,6 @@
       return "";
     }
 
-<<<<<<< HEAD
-      // TODO: refactor this
-      result += "\nvar whenEnvIsLoaded = function(cb) {";
-      result += "\n  if (typeof window !== 'undefined' && window !== null) {";
-      result += "\n      window.addEventListener('load', cb);";
-      result += "\n  } else {";
-      result += "\n    cb();";
-      result += "\n  }";
-      result += "\n}";
-
-      result += "\nwhenEnvIsLoaded(function() {";
-      if (useEmbarkJS) {
-        result += "\n" + className + " = new EmbarkJS.Contract({abi: " + abi + ", address: '" + contract.deployedAddress + "', code: '" + contract.code + "', gasEstimates: " + gasEstimates + "});";
-      } else {
-        result += "\n" + className + "Abi = " + abi + ";";
-        result += "\n" + className + "Contract = web3.eth.contract(" + className + "Abi);";
-        result += "\n" + className + " = " + className + "Contract.at('" + contract.deployedAddress + "');";
-=======
     if (this.plugins) {
       contractsPlugins = this.plugins.getPluginsFor('contractGeneration');
     }
@@ -139,9 +92,7 @@
           result += "\n" + className + " = " + className + "Contract.at('" + contract.deployedAddress + "');";
         }
         result += '\n});';
->>>>>>> b32cef96
       }
-      result += '\n});';
     }
 
     return result;
