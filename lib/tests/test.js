const async = require('async');
const Engine = require('../core/engine.js');
const TestLogger = require('./test_logger.js');
const Web3 = require('web3');
const utils = require('../utils/utils');
const constants = require('../constants');
const Events = require('../core/events');
const cloneDeep = require('clone-deep');

function getSimulator() {
  try {
    return require('ganache-cli');
  } catch (e) {
    const moreInfo = 'For more information see https://github.com/trufflesuite/ganache-cli';
    if (e.code === 'MODULE_NOT_FOUND') {
      console.error(__('Simulator not found; Please install it with "%s"', 'npm install ganache-cli --save'));
      console.error(moreInfo);
      throw e;
    }
    console.error("==============");
    console.error(__("Tried to load Ganache CLI (testrpc), but an error occurred. This is a problem with Ganache CLI"));
    console.error(moreInfo);
    console.error("==============");
    throw e;
  }
}

class Test {
  constructor(options) {
    this.options = options || {};
    this.simOptions = this.options.simulatorOptions || {};
    this.contracts = {};
    this.events = new Events();
    this.ready = true;
    this.builtContracts = {};

    this.web3 = new Web3();
    if (this.simOptions.node) {
      this.web3.setProvider(new this.web3.providers.HttpProvider(this.simOptions.node));
    } else {
      this.sim = getSimulator();
      this.web3.setProvider(this.sim.provider(this.simOptions));
    }

    this.engine = new Engine({
      env: this.options.env || 'test',
      // TODO: config will need to detect if this is a obj
      embarkConfig: this.options.embarkConfig || 'embark.json',
      interceptLogs: false
    });
<<<<<<< HEAD

    this.engine.init({
      logger: new TestLogger({logLevel: 'debug'})
    });

=======

    this.engine.init({
      logger: new TestLogger({logLevel: 'debug'})
    });

>>>>>>> ed1a2c4d
    this.versions_default = this.engine.config.contractsConfig.versions;
    // Reset contract config to nothing to make sure we deploy only what we want
    this.engine.config.contractsConfig = {contracts: {}, versions: this.versions_default};

    this.engine.startService("libraryManager");
    this.engine.startService("codeRunner");
    this.engine.startService("web3", {
      web3: this.web3
    });
    this.engine.startService("deployment", {
      trackContracts: false
    });
    this.engine.startService("codeGenerator");
  }

  init(callback) {
    const self = this;
    this.engine.contractsManager.build(() => {
      self.builtContracts = cloneDeep(self.engine.contractsManager.contracts);
      callback();
    });
  }

  onReady(callback) {
    if (this.ready) {
      return callback();
    }
    this.events.once('ready', () => {
      callback();
    });
  }

  config(options, callback) {
    if (!callback) {
      callback = function () {};
    }
    if (!options.contracts) {
      throw new Error(__('No contracts specified in the options'));
    }
    this.options = utils.recursiveMerge(this.options, options);
    this.simOptions = this.options.simulatorOptions || {};
    this.ready = false;
<<<<<<< HEAD

    // Reset contracts
    this.engine.contractsManager.contracts = cloneDeep(this.builtContracts);

=======

    // Reset contracts
    this.engine.contractsManager.contracts = cloneDeep(this.builtContracts);

>>>>>>> ed1a2c4d
    this._deploy(options, (err, accounts) => {
      this.ready = true;
      this.events.emit('ready');
      if (err) {
        console.error(err.red);
        return callback(err);
      }
      callback(null, accounts);
    });
  }

  _deploy(config, callback) {
    const self = this;
    async.waterfall([
      function getConfig(next) {
        self.engine.config.contractsConfig = {contracts: config.contracts, versions: self.versions_default};
        self.engine.events.emit(constants.events.contractConfigChanged, self.engine.config.contractsConfig);
        next();
      },
      function deploy(next) {
        self.engine.deployManager.gasLimit = 6000000;
        self.engine.contractsManager.gasLimit = 6000000;
        self.engine.deployManager.fatalErrors = true;
        self.engine.deployManager.deployOnlyOnConfig = true;
<<<<<<< HEAD
        self.engine.events.request('deploy:contracts', (err) => {
          next(err);
        });
      },
      function getAccounts(next) {
        self.web3.eth.getAccounts(function (err, accounts) {
          if (err) {
            return next(err);
          }
          self.accounts = accounts;
          self.web3.eth.defaultAccount = accounts[0];
          next();
        });
      },
=======
        self.engine.deployManager.deployContracts(function (err) {
          if (err) {
            return next(err);
          }
          next();
        });
      },
      function getAccounts(next) {
        self.web3.eth.getAccounts(function (err, accounts) {
          if (err) {
            return next(err);
          }
          self.accounts = accounts;
          self.web3.eth.defaultAccount = accounts[0];
          next();
        });
      },
>>>>>>> ed1a2c4d
      function createContractObject(next) {
        async.each(Object.keys(self.engine.contractsManager.contracts), (contractName, eachCb) => {
          const contract = self.engine.contractsManager.contracts[contractName];
          if (!self.contracts[contractName]) {
            self.contracts[contractName] = {};
          }
          Object.assign(self.contracts[contractName], new self.web3.eth.Contract(contract.abiDefinition, contract.address,
            {from: self.web3.eth.defaultAccount, gas: 6000000}));
          eachCb();
        }, next);
      }
    ], function (err) {
      if (err) {
        console.log(__('terminating due to error'));
        return callback(err);
      }
      callback();
    });
  }

  require(module) {
    if (module.startsWith('Embark/contracts/')) {
      const contractName = module.substr(17);
      if (this.contracts[contractName]) {
        return this.contracts[contractName];
      }
      let contract = this.engine.contractsManager.contracts[contractName];
      if (!contract) {
        const contractNames = Object.keys(this.engine.contractsManager.contracts);
        // It is probably an instanceof
        contractNames.find(contrName => {
          // Find a contract with a similar name
          if (contractName.indexOf(contrName) > -1) {
            contract = this.engine.contractsManager.contracts[contrName];
            return true;
          }
          return false;
        });
        // If still nothing, assign bogus one, we will redefine it anyway on deploy
        if (!contract) {
          console.warn(__('Could not recognize the contract name "%s"'));
          console.warn(__('If it is an instance of another contract, it will be reassigned on deploy'));
          console.warn(__('Otherwise, you can rename the contract to contain the parent contract in the name eg: Token2 for Token'));
          contract = this.engine.contractsManager.contracts[contractNames[0]];
        }
      }
      this.contracts[contractName] = new this.web3.eth.Contract(contract.abiDefinition, contract.address,
        {from: this.web3.eth.defaultAccount, gas: 6000000});
      return this.contracts[contractName];
    }
    throw new Error(__('Unknown module %s', module));
  }
}

module.exports = Test;<|MERGE_RESOLUTION|>--- conflicted
+++ resolved
@@ -48,19 +48,11 @@
       embarkConfig: this.options.embarkConfig || 'embark.json',
       interceptLogs: false
     });
-<<<<<<< HEAD
 
     this.engine.init({
       logger: new TestLogger({logLevel: 'debug'})
     });
 
-=======
-
-    this.engine.init({
-      logger: new TestLogger({logLevel: 'debug'})
-    });
-
->>>>>>> ed1a2c4d
     this.versions_default = this.engine.config.contractsConfig.versions;
     // Reset contract config to nothing to make sure we deploy only what we want
     this.engine.config.contractsConfig = {contracts: {}, versions: this.versions_default};
@@ -74,14 +66,13 @@
       trackContracts: false
     });
     this.engine.startService("codeGenerator");
-  }
-
   init(callback) {
     const self = this;
     this.engine.contractsManager.build(() => {
       self.builtContracts = cloneDeep(self.engine.contractsManager.contracts);
       callback();
     });
+  }
   }
 
   onReady(callback) {
@@ -103,17 +94,10 @@
     this.options = utils.recursiveMerge(this.options, options);
     this.simOptions = this.options.simulatorOptions || {};
     this.ready = false;
-<<<<<<< HEAD
 
     // Reset contracts
     this.engine.contractsManager.contracts = cloneDeep(this.builtContracts);
 
-=======
-
-    // Reset contracts
-    this.engine.contractsManager.contracts = cloneDeep(this.builtContracts);
-
->>>>>>> ed1a2c4d
     this._deploy(options, (err, accounts) => {
       this.ready = true;
       this.events.emit('ready');
@@ -138,7 +122,6 @@
         self.engine.contractsManager.gasLimit = 6000000;
         self.engine.deployManager.fatalErrors = true;
         self.engine.deployManager.deployOnlyOnConfig = true;
-<<<<<<< HEAD
         self.engine.events.request('deploy:contracts', (err) => {
           next(err);
         });
@@ -153,25 +136,6 @@
           next();
         });
       },
-=======
-        self.engine.deployManager.deployContracts(function (err) {
-          if (err) {
-            return next(err);
-          }
-          next();
-        });
-      },
-      function getAccounts(next) {
-        self.web3.eth.getAccounts(function (err, accounts) {
-          if (err) {
-            return next(err);
-          }
-          self.accounts = accounts;
-          self.web3.eth.defaultAccount = accounts[0];
-          next();
-        });
-      },
->>>>>>> ed1a2c4d
       function createContractObject(next) {
         async.each(Object.keys(self.engine.contractsManager.contracts), (contractName, eachCb) => {
           const contract = self.engine.contractsManager.contracts[contractName];
@@ -184,12 +148,12 @@
         }, next);
       }
     ], function (err) {
-      if (err) {
+          if (err) {
         console.log(__('terminating due to error'));
         return callback(err);
-      }
+          }
       callback();
-    });
+        });
   }
 
   require(module) {
