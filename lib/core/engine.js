--- conflicted
+++ resolved
@@ -146,13 +146,9 @@
         self.currentAbi = abi;
         self.contractsJSON = contractsJSON;
         pipeline.build(abi, contractsJSON, null, function() {
-<<<<<<< HEAD
-          self.watch.restart(); // Necessary because changing a file while it is writing can stop it from being watched
-=======
           if (self.watch) {
             self.watch.restart(); // Necessary because changing a file while it is writing can stop it from being watched
           }
->>>>>>> 0d20d422
           self.events.emit('outputDone');
         });
       });
