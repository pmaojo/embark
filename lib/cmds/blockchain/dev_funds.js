const async = require('async');
const Web3 = require('web3');
const {getWeiBalanceFromString, buildUrl} = require('../../utils/utils.js');
const {readFileSync, dappPath} = require('../../core/fs');

class DevFunds {
  constructor(blockchainConfig) {
    this.web3 = null;
    this.blockchainConfig = blockchainConfig;
    this.accounts = [];
    this.numAccounts = this.blockchainConfig.account.numAccounts || 0;
    this.password = readFileSync(dappPath('config/development/password'), 'utf8').replace('\n', '');
    this.web3 = new Web3();
    this.networkId = null;
    this.balance = Web3.utils.toWei("1", "ether");
    if (this.blockchainConfig.account.balance) {
      this.balance = getWeiBalanceFromString(this.blockchainConfig.account.balance, this.web3);
    }
  }

  _sendTx() {
    if (this.networkId !== 1337) {
      return;
    }
    this.web3.eth.sendTransaction({value: "1000000000000000", to: "0xA2817254cb8E7b6269D1689c3E0eBadbB78889d1", from: this.web3.eth.defaultAccount});
  }

  // trigger regular txs due to a bug in geth and stuck transactions in --dev mode
  regularTxs(cb) {
    const self = this;
    self.web3.eth.net.getId().then((networkId) => {
      self.networkId = networkId;
      if (self.networkId !== 1337) {
        return;
      }

<<<<<<< HEAD
      setInterval(function() { self._sendTx(); }, 3000);
=======
      setInterval(function() { self._sendTx(); }, 1500);
>>>>>>> 9382f989
      if (cb) {
        cb();
      }
    });
  }

  regularUnlocks() {
    const self = this;
    setInterval(function() { self.unlockAccounts(self.password, () => {}); }, 20000);
  }

  connectToNode(cb) {

    this.web3.setProvider(new Web3.providers.WebsocketProvider(buildUrl('ws', this.blockchainConfig.wsHost, this.blockchainConfig.wsPort), {headers: {Origin: "http://localhost:8000"}}));

    this.web3.eth.getAccounts().then((accounts) => {
      this.web3.eth.defaultAccount = accounts[0];
      if (accounts.length > 1) {
        this.accounts = accounts.slice(1);
      }
      cb();
    });
  }

  createAccounts(numAccounts, password, cb) {
    const numAccountsToCreate = numAccounts - (this.accounts.length + 1);
    if (numAccountsToCreate === 0) return cb();

    async.timesLimit(numAccountsToCreate, 1, (_, next) => {
      this.web3.eth.personal.newAccount(password, next);
    }, (err, accounts) => {
      if (err) return cb(err);
      this.accounts = accounts;
      cb();
    });
  }

  unlockAccounts(password, cb) {
    async.each(this.accounts, (account, next) => {
      this.web3.eth.personal.unlockAccount(account, password).then((result) => {
        next();
      }).catch(next);
    }, cb);
  }

  fundAccounts(balance, cb) {

    async.each(this.accounts, (account, next) => {
      this.web3.eth.getBalance(account).then(currBalance => {
        const remainingBalance = balance - currBalance;
        if (remainingBalance <= 0) return next();

        this.web3.eth.sendTransaction({to: account, value: remainingBalance}).then((result) => {
          next();
        }).catch(next);
      }, cb);
    });
  }

  createFundAndUnlockAccounts(cb) {
    async.waterfall([
      (next) => {
        this.connectToNode(next);
      },
      (next) => {
        this.createAccounts(this.numAccounts, this.password, next);
      },
      (next) => {
        this.unlockAccounts(this.password, next);
      },
      (next) => {
        this.regularTxs();
        this.regularUnlocks();
        this.fundAccounts(this.balance, next);
      }
    ], cb);
  }
}

module.exports = DevFunds;<|MERGE_RESOLUTION|>--- conflicted
+++ resolved
@@ -34,11 +34,7 @@
         return;
       }
 
-<<<<<<< HEAD
-      setInterval(function() { self._sendTx(); }, 3000);
-=======
       setInterval(function() { self._sendTx(); }, 1500);
->>>>>>> 9382f989
       if (cb) {
         cb();
       }
