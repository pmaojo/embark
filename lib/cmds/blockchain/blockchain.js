--- conflicted
+++ resolved
@@ -84,18 +84,10 @@
 
   let ipcObject = new Ipc({ipcRole: 'client'});
 
-<<<<<<< HEAD
-    proxy.serve(ipcObject, this.config.rpcHost, this.config.rpcPort, false);
-    proxy.serve(ipcObject, this.config.wsHost, this.config.wsPort, true);
-    this.config.rpcPort += constants.blockchain.servicePortOnProxy;
-    this.config.wsPort += constants.blockchain.servicePortOnProxy;
-  }
-=======
   proxy.serve(ipcObject, this.config.rpcHost, this.config.rpcPort, false);
   proxy.serve(ipcObject, this.config.wsHost, this.config.wsPort, true);
-  this.config.rpcPort += 10;
-  this.config.wsPort += 10;
->>>>>>> c4eb042e
+  this.config.rpcPort += constants.blockchain.servicePortOnProxy;
+  this.config.wsPort += constants.blockchain.servicePortOnProxy;
 };
 
 Blockchain.prototype.runCommand = function(cmd, options, callback) {
