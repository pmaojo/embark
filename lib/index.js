--- conflicted
+++ resolved
@@ -332,11 +332,7 @@
         }
         checkFn.fn(function (serviceCheckResult) {
           if (!serviceCheckResult.status || serviceCheckResult.status === 'off') {
-<<<<<<< HEAD
-            return callback({message: __('Cannot upload: {{platform}} node is not running on {{url}}.', {platform: platform, url: `${engine.config.storageConfig.protocol}://${engine.config.storageConfig.host}:${engine.config.storageConfig.port}`})});
-=======
             return callback({message: __('Cannot upload: {{platform}} node is not running on {{protocol}}://{{host}}:{{port}}.', {platform: platform, protocol: engine.config.storageConfig.protocol, host: engine.config.storageConfig.host, port: engine.config.storageConfig.port})});
->>>>>>> 380b2258
           }
           callback();
         });
