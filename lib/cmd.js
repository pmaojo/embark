var program = require('commander');
var colors = require('colors');
var shelljs = require('shelljs');

var Cmd = function(Embark) {
  this.Embark = Embark;
<<<<<<< HEAD
  program.version('2.1.4');
=======
  program.version(Embark.version);
>>>>>>> 71121cdc
};

Cmd.prototype.process = function(args) {
  this.newApp();
  this.demo();
  this.build();
  this.run();
  this.blockchain();
  this.simulator();
  this.test();
  this.upload();
  this.otherCommands();

  //If no arguments are passed display help by default
  if (!process.argv.slice(2).length) {
    program.help();
  }
  
  program.parse(args);
};

Cmd.prototype.newApp = function() {
  var self = this;
  program
  .command('new [name]')
  .description('new application')
  .action(function(name, options) {
    if (name === undefined) {
      console.log("please specify your app Name".red);
      console.log("e.g embark new MyApp".green);
      console.log("e.g embark new --help for more information".green);
      process.exit(code);
    }
    self.Embark.generateTemplate('boilerplate', './', name);
  });
};

Cmd.prototype.demo = function() {
  var self = this;
  program
  .command('demo')
  .description('create a working dapp with a SimpleStorage contract')
  .action(function() {
    self.Embark.generateTemplate('demo', './', 'embark_demo');
  });
};

Cmd.prototype.build = function() {
  var self = this;
  program
  .command('build [environment]')
  .description('deploy and build dapp at dist/ (default: development)')
  .action(function(env, options) {
    self.Embark.build({env: env || 'development'});
  });
};

Cmd.prototype.run = function() {
  var self = this;
  program
  .command('run [environment]')
  .option('-p, --port [port]', 'port to run the dev webserver (default: 8000)')
  .option('-b, --host [host]', 'host to run the dev webserver (default: localhost)')
  .option('--noserver', 'disable the development webserver')
  .option('--nodashboard', 'simple mode, disables the dashboard')
  .option('--no-color', 'no colors in case it\'s needed for compatbility purposes')
  .description('run dapp (default: development)')
  .action(function(env, options) {
    self.Embark.run({
      env: env || 'development',
      serverPort: options.port,
      serverHost: options.host,
      runWebserver: !options.noserver,
      useDashboard: !options.nodashboard
    });
  });
};

Cmd.prototype.blockchain = function() {
  var self = this;
  program
  .command('blockchain [environment]')
  .option('-c, --client [client]', 'Use a specific ethereum client or simulator (supported: geth, parity, ethersim, testrpc')
  .description('run blockchain server (default: development)')
  .action(function(env ,options) {
    self.Embark.initConfig(env || 'development', {
        embarkConfig: 'embark.json',
        interceptLogs: false
    });
    self.Embark.blockchain(env || 'development', options.client || 'geth');
  });
};

Cmd.prototype.simulator = function() {
  var self = this;
  program
  .command('simulator [environment]')
  .description('run a fast ethereum rpc simulator')
  .option('--testrpc', 'use testrpc as the rpc simulator [default]')
  .option('-p, --port [port]', 'port to run the rpc simulator (default: 8000)')
  .option('-h, --host [host]', 'host to run the rpc simulator (default: localhost)')
  .action(function(env, options) {
    self.Embark.initConfig(env || 'development', {
        embarkConfig: 'embark.json',
        interceptLogs: false
    });
    self.Embark.simulator({port: options.port, host: options.host});
  });
};

Cmd.prototype.test = function() {
  program
  .command('test')
  .description('run tests')
  .action(function() {
    shelljs.exec('mocha test/ --no-timeouts');
  });
};

Cmd.prototype.upload = function() {
  var self = this;
  program
  .command('upload [platform] [environment]')
  .description('upload your dapp to a decentralized storage. possible options: ipfs, swarm (e.g embark upload swarm)')
  .action(function(platform, env, options) {
    // TODO: get env in cmd line as well
    self.Embark.initConfig(env || 'development', {
        embarkConfig: 'embark.json', interceptLogs: false
    });
    self.Embark.upload(platform);
  });
};

Cmd.prototype.otherCommands = function() {
  program
  .action(function(env){
    console.log('unknown command "%s"'.red, env);
    console.log("type embark --help to see the available commands");
    process.exit(0);
  });
};

module.exports = Cmd;<|MERGE_RESOLUTION|>--- conflicted
+++ resolved
@@ -4,11 +4,7 @@
 
 var Cmd = function(Embark) {
   this.Embark = Embark;
-<<<<<<< HEAD
-  program.version('2.1.4');
-=======
   program.version(Embark.version);
->>>>>>> 71121cdc
 };
 
 Cmd.prototype.process = function(args) {
