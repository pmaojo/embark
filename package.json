{
  "name": "embark",
<<<<<<< HEAD
  "version": "3.0.10",
=======
  "version": "3.1.0",
>>>>>>> 6a502040
  "description": "Embark is a framework that allows you to easily develop and deploy DApps",
  "scripts": {
    "lint": "./node_modules/.bin/eslint lib/",
    "test": "mocha test/ --no-timeouts",
    "testdapp_1": "cd test_apps/test_app/ && npm install && node ../../bin/embark test",
    "testdapp_2": "cd test_apps/contracts_app/ && npm install && node ../../bin/embark test",
    "fulltest": "npm run lint && npm run test && npm run testdapp_1 && npm run testdapp_2"
  },
  "bin": {
    "embark": "./bin/embark"
  },
  "main": "./lib/index.js",
  "directories": {
    "lib": "./lib"
  },
  "repository": {
    "type": "git",
    "url": "https://github.com/iurimatias/embark-framework.git"
  },
  "dependencies": {
    "ascii-table": "0.0.9",
    "async": "^2.0.1",
    "babel-core": "^6.26.0",
    "babel-loader": "^7.1.2",
    "babel-plugin-webpack-aliases": "^1.1.3",
    "babel-preset-es2015": "^6.24.1",
    "babel-preset-es2016": "^6.24.1",
    "babel-preset-es2017": "6.24.1",
    "babel-preset-react": "^6.24.1",
    "bip39": "^2.5.0",
    "chokidar": "^2.0.3",
    "clone-deep": "^4.0.0",
    "colors": "^1.1.2",
    "commander": "^2.15.1",
    "css-loader": "^0.28.11",
    "deep-equal": "^1.0.1",
    "ejs": "^2.5.8",
    "eth-ens-namehash": "^2.0.8",
    "eth-lib": "^0.2.8",
    "ethereumjs-wallet": "^0.6.0",
    "file-loader": "^1.1.5",
    "finalhandler": "^1.1.1",
    "follow-redirects": "^1.2.4",
    "fs-extra": "^2.0.0",
    "ganache-cli": "6.1.0",
    "globule": "^1.1.0",
    "hard-source-webpack-plugin": "^0.6.6",
    "http-proxy": "^1.17.0",
    "http-shutdown": "^1.2.0",
    "i18n": "^0.8.3",
    "ipfs-api": "17.2.4",
    "live-plugin-manager-git-fix": "^0.12.1",
    "merge": "^1.2.0",
    "mocha": "^3.2.0",
    "neo-blessed": "^0.2.0",
    "node-http-proxy": "^0.2.3",
    "node-ipc": "^9.1.1",
    "ora": "^2.1.0",
    "os-locale": "^2.1.0",
    "p-iteration": "^1.1.7",
    "parse-json": "^4.0.0",
    "promptly": "^2.1.0",
    "propose": "0.0.5",
    "request": "^2.85.0",
    "serve-static": "^1.11.1",
    "shelljs": "^0.5.0",
<<<<<<< HEAD
    "solc": "0.4.24",
=======
    "simples": "^0.8.8",
    "solc": "0.4.24",
    "string-replace-async": "^1.2.1",
>>>>>>> 6a502040
    "style-loader": "^0.19.0",
    "tar": "^3.1.5",
    "toposort": "^1.0.0",
    "underscore": "^1.9.0",
    "underscore.string": "^3.3.4",
    "url-loader": "^0.6.2",
    "uuid": "^3.2.1",
    "viz.js": "^1.8.1",
    "web3": "1.0.0-beta.34",
    "embark-web3-provider-engine": "14.0.6",
    "webpack": "^3.10.0",
    "window-size": "^1.1.0"
  },
  "author": "Iuri Matias <iuri.matias@gmail.com>",
  "contributors": [],
  "keywords": [
    "ethereum",
    "dapps",
    "ipfs",
    "solidity",
    "solc",
    "blockchain",
    "serverless"
  ],
  "homepage": "https://github.com/iurimatias/embark-framework",
  "license": "MIT",
  "devDependencies": {
    "eslint": "4.13.1",
    "grunt": "^1.0.1",
    "grunt-cli": "^1.2.0",
    "grunt-contrib-clean": "^1.0.0",
    "grunt-contrib-coffee": "^1.0.0",
    "grunt-mocha-test": "^0.13.2",
    "matchdep": "^1.0.1",
    "mocha-sinon": "^1.1.4",
    "sinon": "^4.5.0"
  }
}<|MERGE_RESOLUTION|>--- conflicted
+++ resolved
@@ -1,10 +1,6 @@
 {
   "name": "embark",
-<<<<<<< HEAD
-  "version": "3.0.10",
-=======
   "version": "3.1.0",
->>>>>>> 6a502040
   "description": "Embark is a framework that allows you to easily develop and deploy DApps",
   "scripts": {
     "lint": "./node_modules/.bin/eslint lib/",
@@ -71,13 +67,8 @@
     "request": "^2.85.0",
     "serve-static": "^1.11.1",
     "shelljs": "^0.5.0",
-<<<<<<< HEAD
-    "solc": "0.4.24",
-=======
     "simples": "^0.8.8",
-    "solc": "0.4.24",
     "string-replace-async": "^1.2.1",
->>>>>>> 6a502040
     "style-loader": "^0.19.0",
     "tar": "^3.1.5",
     "toposort": "^1.0.0",
